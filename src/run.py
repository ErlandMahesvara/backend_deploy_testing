import os
<<<<<<< HEAD
from src.app import create_app
from src.app.config import Config
from src.app.extensions import db


import logging

logging.basicConfig(level=logging.DEBUG) 
=======
from app import create_app
from app.config import Config
from app.extensions import db
from app.model import *
>>>>>>> bcc32008

app = create_app()

if __name__ == '__main__':
    app.run()<|MERGE_RESOLUTION|>--- conflicted
+++ resolved
@@ -1,19 +1,8 @@
 import os
-<<<<<<< HEAD
-from src.app import create_app
-from src.app.config import Config
-from src.app.extensions import db
-
-
-import logging
-
-logging.basicConfig(level=logging.DEBUG) 
-=======
 from app import create_app
 from app.config import Config
 from app.extensions import db
 from app.model import *
->>>>>>> bcc32008
 
 app = create_app()
 
