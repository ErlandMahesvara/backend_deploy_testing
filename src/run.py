--- conflicted
+++ resolved
@@ -2,22 +2,14 @@
 from src.app import create_app
 from src.app.config import Config
 from src.app.extensions import db
-<<<<<<< HEAD
 from src.app.model.user import*
 
 
 import logging
 
 logging.basicConfig(level=logging.DEBUG) 
-=======
-from src.app.model import *
->>>>>>> 8ab4ee7b
 
 app = create_app()
 
 if __name__ == '__main__':
-<<<<<<< HEAD
-    app.run()
-=======
-    app.run(debug)
->>>>>>> 8ab4ee7b
+    app.run(debug)