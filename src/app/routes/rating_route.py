--- conflicted
+++ resolved
@@ -43,13 +43,7 @@
 user_ratings_bp = Blueprint('user_ratings', __name__, url_prefix='/api/v1/users')
 
 @user_ratings_bp.route('/me/ratings', methods=['GET'])
-<<<<<<< HEAD
 @role_required([UserRoles.CUSTOMER.value, UserRoles.SELLER.value])
-=======
-@role_required([UserRoles.CUSTOMER.value, UserRoles.SELLER.value, UserRoles.SELLER.value]) # Users and Sellers can view their own ratings
-# role_required(UserRoles.USER, UserRoles.SELLER, [UserRoles.SELLER.value]) # All
-# authenticated users can see their own
->>>>>>> 8ab4ee7b
 def get_my_ratings_route():
     user_identity = get_jwt_identity()
     user_id = user_identity.get('id') if isinstance(user_identity, dict) else user_identity
@@ -59,6 +53,7 @@
     return create_response(**result), status_code
 
 @user_ratings_bp.route('/<int:user_id>/ratings', methods=['GET'])
+@role_required([UserRoles.SELLER.value]) # Only Admins can view others' ratings by user ID
 @role_required([UserRoles.SELLER.value]) # Only Admins can view others' ratings by user ID
 def get_user_ratings_route(user_id):
     args = request.args
@@ -72,30 +67,7 @@
 @ratings_bp.route('/<int:rating_id>', methods=['GET'])
 # Public endpoint - No @jwt_required or role_required needed
 def get_rating_by_id_route(rating_id):
-<<<<<<< HEAD
     result = rating_service.get_rating_by_id(rating_id) # Service call remains, user context is optional in service
-=======
-    user_identity = get_jwt_identity()
-    current_user_id = None
-    current_user_role = None
-    if user_identity:
-        current_user_id = user_identity.get('id') if isinstance(user_identity, dict) else user_identity
-        # Fetch role based on ID - requires User model access
-        user = User.query.get(current_user_id)
-        if user:
-            current_user_role = UserRoles(user.role) # Convert string role to enum
-
-    # If only Admin can access this endpoint:
-    if not current_user_role or current_user_role != [UserRoles.SELLER.value]:
-        # rating = Rating.query.get(rating_id) # Need to fetch rating first
-        # if not rating or rating.user_id != current_user_id:
-        # Check if the user is trying to access their own rating (if allowed by plan)
-        #      return create_response(status="error", message="Forbidden"), 403
-        # For now, assume only Admin as per plan's note on this specific endpoint
-        return create_response(status="error", message="Forbidden: Admin access required"), 403
-
-    result = rating_service.get_rating_by_id(rating_id) # Pass user info if service needs it for checks
->>>>>>> 8ab4ee7b
     status_code = result.get('status_code', 500)
     return create_response(**result), status_code
 
