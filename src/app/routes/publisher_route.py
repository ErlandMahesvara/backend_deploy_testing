--- conflicted
+++ resolved
@@ -11,11 +11,7 @@
 publisher_service = PublisherService()
 
 @publisher_bp.route('/', methods=['POST'])
-<<<<<<< HEAD
 @role_required([UserRoles.SELLER]) # Admins or Sellers can create
-=======
-@role_required([UserRoles.SELLER.value, UserRoles.SELLER]) # Admins or Sellers can create
->>>>>>> 8ab4ee7b
 def create_publisher_route():
     # Consider adding check: If user is Seller, maybe restrict fields? (Future enhancement)
     data = request.get_json()
@@ -51,6 +47,7 @@
 
 @publisher_bp.route('/<int:publisher_id>', methods=['PATCH', 'PUT']) # Allow PUT for full replacement semantics if desired
 @role_required([UserRoles.SELLER.value]) # Only Admins can update
+@role_required([UserRoles.SELLER.value]) # Only Admins can update
 def update_publisher_route(publisher_id):
     data = request.get_json()
     if not data:
@@ -62,6 +59,7 @@
 
 @publisher_bp.route('/<int:publisher_id>', methods=['DELETE'])
 @role_required([UserRoles.SELLER.value]) # Only Admins can delete
+@role_required([UserRoles.SELLER.value]) # Only Admins can delete
 def delete_publisher_route(publisher_id):
     result = publisher_service.delete_publisher(publisher_id)
     status_code = result.get('status_code', 500)
