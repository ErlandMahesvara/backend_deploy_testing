import os
from datetime import timedelta
from dotenv import load_dotenv

basedir = os.path.abspath(os.path.dirname(__file__))
load_dotenv(os.path.join(basedir, '.env'))

class Config:
    """Base configuration class. Contains default configuration settings."""
    SECRET_KEY = os.environ.get('SECRET_KEY') or 'you-will-never-guess'
    SQLALCHEMY_TRACK_MODIFICATIONS = False
    TESTING = False

    if not SECRET_KEY and os.environ.get('FLASK_ENV') == 'production':
        raise ValueError("No SECRET_KEY set for Flask application in production")
<<<<<<< HEAD
    SECRET_KEY = os.getenv('SECRET_KEY', 'my_very_secret_key')
    JWT_SECRET_KEY = os.getenv('JWT_SECRET_KEY', 'your-secret-key')
    JWT_ACCESS_TOKEN_EXPIRES = timedelta(hours=1)
    DEBUG = False
    SQLALCHEMY_TRACK_MODIFICATIONS = False
=======
>>>>>>> b2a6ab45

class DevelopmentConfig(Config):
    """Development configuration."""
    DEBUG = True
    TESTING = False
    SQLALCHEMY_DATABASE_URI = os.environ.get('DEVELOPMENT_DATABASE_URL') or \
        'sqlite:///' + os.path.join(basedir, 'dev_app.db')

class TestingConfig(Config):
    """Testing configuration."""
    DEBUG = True
    TESTING = True
    SQLALCHEMY_DATABASE_URI = os.environ.get('TESTING_DATABASE_URL') or \
        'sqlite:///:memory:'
    WTF_CSRF_ENABLED = False

class ProductionConfig(Config):
    """Production configuration."""
    DEBUG = False
    TESTING = False
    SQLALCHEMY_DATABASE_URI = os.environ.get('TESTING_DATABASE_URL') or \
        'sqlite:///' + os.path.join(os.path.dirname(basedir), 'test.db')    
    SQLALCHEMY_TRACK_MODIFICATIONS = False
    WTF_CSRF_ENABLED = False
<<<<<<< HEAD
    
    if not SQLALCHEMY_DATABASE_URI:
        raise ValueError("No PRODUCTION_DATABASE_URL set for Flask application in production")
    
class TestConfig(Config):  
    SQLALCHEMY_DATABASE_URI = 'sqlite:///:memory:'  
    TESTING = True  
=======
    
    if not SQLALCHEMY_DATABASE_URI:
        raise ValueError("No PRODUCTION_DATABASE_URL set for Flask application in production")
>>>>>>> b2a6ab45

config_by_name = {
    'development': DevelopmentConfig,
    'testing': TestingConfig,
    'production': ProductionConfig,
<<<<<<< HEAD
    'default': DevelopmentConfig,
    'dev': DevelopmentConfig,
    'prod': ProductionConfig,
    'test': TestConfig
=======
    'default': DevelopmentConfig
>>>>>>> b2a6ab45
}<|MERGE_RESOLUTION|>--- conflicted
+++ resolved
@@ -3,6 +3,7 @@
 from dotenv import load_dotenv
 
 basedir = os.path.abspath(os.path.dirname(__file__))
+load_dotenv(os.path.join(basedir, '.env'))
 load_dotenv(os.path.join(basedir, '.env'))
 
 class Config:
@@ -13,14 +14,11 @@
 
     if not SECRET_KEY and os.environ.get('FLASK_ENV') == 'production':
         raise ValueError("No SECRET_KEY set for Flask application in production")
-<<<<<<< HEAD
     SECRET_KEY = os.getenv('SECRET_KEY', 'my_very_secret_key')
     JWT_SECRET_KEY = os.getenv('JWT_SECRET_KEY', 'your-secret-key')
     JWT_ACCESS_TOKEN_EXPIRES = timedelta(hours=1)
     DEBUG = False
     SQLALCHEMY_TRACK_MODIFICATIONS = False
-=======
->>>>>>> b2a6ab45
 
 class DevelopmentConfig(Config):
     """Development configuration."""
@@ -36,16 +34,23 @@
     SQLALCHEMY_DATABASE_URI = os.environ.get('TESTING_DATABASE_URL') or \
         'sqlite:///:memory:'
     WTF_CSRF_ENABLED = False
+    TESTING = True
+    SQLALCHEMY_DATABASE_URI = os.environ.get('TESTING_DATABASE_URL') or \
+        'sqlite:///:memory:'
+    WTF_CSRF_ENABLED = False
 
 class ProductionConfig(Config):
+    """Production configuration."""
     """Production configuration."""
     DEBUG = False
     TESTING = False
     SQLALCHEMY_DATABASE_URI = os.environ.get('TESTING_DATABASE_URL') or \
         'sqlite:///' + os.path.join(os.path.dirname(basedir), 'test.db')    
+    TESTING = False
+    SQLALCHEMY_DATABASE_URI = os.environ.get('TESTING_DATABASE_URL') or \
+        'sqlite:///' + os.path.join(os.path.dirname(basedir), 'test.db')    
     SQLALCHEMY_TRACK_MODIFICATIONS = False
     WTF_CSRF_ENABLED = False
-<<<<<<< HEAD
     
     if not SQLALCHEMY_DATABASE_URI:
         raise ValueError("No PRODUCTION_DATABASE_URL set for Flask application in production")
@@ -53,22 +58,10 @@
 class TestConfig(Config):  
     SQLALCHEMY_DATABASE_URI = 'sqlite:///:memory:'  
     TESTING = True  
-=======
-    
-    if not SQLALCHEMY_DATABASE_URI:
-        raise ValueError("No PRODUCTION_DATABASE_URL set for Flask application in production")
->>>>>>> b2a6ab45
 
 config_by_name = {
-    'development': DevelopmentConfig,
-    'testing': TestingConfig,
-    'production': ProductionConfig,
-<<<<<<< HEAD
     'default': DevelopmentConfig,
     'dev': DevelopmentConfig,
     'prod': ProductionConfig,
     'test': TestConfig
-=======
-    'default': DevelopmentConfig
->>>>>>> b2a6ab45
 }