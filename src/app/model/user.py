--- conflicted
+++ resolved
@@ -23,23 +23,9 @@
     location_id = db.Column(db.Integer, db.ForeignKey('locations.id'), nullable=True, index=True)
 
     # --- Relationships ---
-<<<<<<< HEAD
-    vouchers = db.relationship('Voucher', back_populates='user')
-    books_for_sale = db.relationship('Book', back_populates='user', lazy='dynamic', cascade="all, delete-orphan")
-    ratings = db.relationship('Rating', back_populates='user', cascade="all, delete-orphan")
-    
-    location = db.relationship(
-        'Location',
-        primaryjoin="User.location_id == Location.id",
-        back_populates='users',
-        foreign_keys=[location_id]
-    )
-    
-=======
     location = db.relationship('Location', back_populates='users', foreign_keys=[location_id])
     books_for_sale = db.relationship('Book', back_populates='user', lazy='dynamic', cascade="all, delete-orphan")
     ratings = db.relationship('Rating', back_populates='user', cascade="all, delete-orphan")
->>>>>>> 6d9e1fcc
     referrer = db.relationship(
         'User',
         remote_side=[id],
@@ -107,11 +93,7 @@
         if self.balance < amount:
             raise ValueError("Saldo tidak mencukupi")
         self.balance -= amount
-<<<<<<< HEAD
-        
-=======
 
->>>>>>> 6d9e1fcc
     @classmethod
     def get_cached(cls, user_id: int):
         """
