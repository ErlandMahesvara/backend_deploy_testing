--- conflicted
+++ resolved
@@ -1,12 +1,5 @@
 from flask import Flask
 from flask_cors import CORS
-<<<<<<< HEAD
-from .config import config_by_name
-from .extensions import init_extensions
-from .model import user
-from .router.auth_route import auth_bp
-from .router.user_route import user_bp
-=======
 import click
 from flask.cli import AppGroup
 from .config import config_by_name
@@ -15,7 +8,6 @@
 from .routes import author_bp, category_bp, publisher_bp, city_bp, auth_bp, user_bp, state_bp, country_bp, location_bp, book_bp
 from .routes.rating_route import book_ratings_bp, user_ratings_bp, ratings_bp
 from .seed import seed_all, clear_data # Import seeder functions
->>>>>>> bcc32008
 import os
 
 
@@ -26,18 +18,6 @@
     print("--- Keys in config_by_name:", config_by_name.keys())
     app.config.from_object(config_by_name[config_name])
     
-<<<<<<< HEAD
-    # Initialize extensions here
-    init_extensions(app)
-    
-    # Initialize CORS
-    CORS(app)
-
-    # Register blueprints
-    app.register_blueprint(auth_bp, url_prefix='/auth')
-    app.register_blueprint(user_bp, url_prefix='/user')
-    
-=======
     init_db(app)
 
     CORS(app)
@@ -73,7 +53,6 @@
     #         # raise
 
     # app.cli.add_command(seed_cli)
->>>>>>> bcc32008
     
     # Register blueprints
     app.register_blueprint(auth_bp, url_prefix='/api/v1/auth')
