--- conflicted
+++ resolved
@@ -1,11 +1,6 @@
 import logging
 from flask import Flask
 from flask_cors import CORS
-<<<<<<< HEAD
-=======
-import click
-from flask.cli import AppGroup
->>>>>>> 8ab4ee7b
 from .config import config_by_name
 from .extensions import init_extensions
 from .model import *
@@ -19,25 +14,18 @@
 
 
 def create_app():
-    config_name = os.getenv('FLASK_ENV', 'prod')
+    config_name = os.getenv('FLASK_ENV', 'dev')
     app = Flask(__name__)
     logging.basicConfig(level=logging.INFO) # Configure logging to show INFO level messages
     print("--- Config Name:", config_name) # Debug
     print("--- Keys in config_by_name:", config_by_name.keys())
     app.config.from_object(config_by_name[config_name])
     
-<<<<<<< HEAD
     # Initialize extensions here
     init_extensions(app)
     
     CORS(app)
     
-=======
-    init_extensions(app)
-
-    CORS(app)
-
->>>>>>> 8ab4ee7b
     # # Define the seed CLI group
     # seed_cli = AppGroup('seed', help='Commands for seeding the database.')
 
